(ns proserunner.build-test
  "Tests for build system tasks and wrapper script behavior."
  (:require [clojure.test :refer [deftest is testing]]
            [clojure.java.io :as io]
            [clojure.java.shell :as shell]
            [clojure.string :as str]
            [proserunner.test-helpers :refer [with-temp-dir]]))

;;; Issue 1: bb.edn install task should check for proserunner

(deftest file-check-logic
  (testing "Install task file existence check logic"
    (with-temp-dir [temp-dir "build-test"]
      ;; Test: Binary doesn't exist initially
      (is (not (.exists (io/file temp-dir "proserunner")))
          "Binary does not exist initially - install task should fail in this case")

      ;; Test: Binary exists after creation
      (spit (str temp-dir "/proserunner") "fake binary")

      (is (.exists (io/file temp-dir "proserunner"))
          "Binary exists - install task should succeed in this case"))))

;;; Issue 5: Command construction should be safe

(deftest build-command-construction-uses-proper-joining
  (testing "Build command construction should properly format clojure commands"
    ;; Check that tasks/build.clj constructs commands correctly (no space before colon)
    (let [build-content (slurp "tasks/build.clj")]
<<<<<<< HEAD
      ;; Verify that clojure commands with aliases don't have space before colon
      (is (or (str/includes? build-content "\"clojure -M:native-image:compile\"")
              (str/includes? build-content "\"clojure -Spath -A:native-image\""))
          "Build command should use proper alias syntax")
      (is (not (str/includes? build-content "\"clojure -M :"))
=======
      (is (or (str/includes? build-content "\"clojure -M:")
              (str/includes? build-content "\"clojure -Spath"))
          "Build commands should use proper clojure invocations")
      (is (not (str/includes? build-content "\"clojure -M \""))
>>>>>>> 41980b74
          "Build command should not have space before alias colon"))))

;;; Native Image Build Verification Tests (graal-build-time integration)

(def ^:dynamic *binary-path* "./proserunner")
(def ^:dynamic *build-output* nil)

(deftest test-binary-exists
  (testing "Native image binary exists"
    (is (.exists (io/file *binary-path*))
        "Binary should exist after build")))

(deftest test-binary-executable
  (testing "Native image binary is executable"
    (is (.canExecute (io/file *binary-path*))
        "Binary should have executable permissions")))

(deftest test-binary-runs
  (testing "Native image binary executes successfully"
    (let [{:keys [exit]} (shell/sh *binary-path* "--version")]
      (is (= 0 exit)
          "Binary should exit with status 0"))))

(deftest test-version-flag
  (testing "Binary responds to --version flag"
    (let [{:keys [exit out]} (shell/sh *binary-path* "--version")]
      (is (= 0 exit) "Version command should succeed")
      (is (not (str/blank? out)) "Version output should not be empty")
      (is (re-find #"\d+\.\d+\.\d+" out)
          "Version output should contain version number"))))

(deftest test-help-flag
  (testing "Binary responds to --help flag"
    (let [{:keys [exit out]} (shell/sh *binary-path* "--help")]
      (is (= 0 exit) "Help command should succeed")
      (is (or (str/includes? out "Usage:") (str/includes? out "USAGE:"))
          "Help output should contain usage information"))))

(deftest test-no-classloader-errors
  (testing "Binary doesn't fail with ClassLoader errors"
    (let [{:keys [exit err]} (shell/sh *binary-path* "--version")]
      (is (= 0 exit) "Command should succeed")
      (is (not (str/includes? err "Could not locate clojure/core__init.class"))
          "Should not have Clojure init class errors")
      (is (not (str/includes? err "FileNotFoundException"))
          "Should not have FileNotFoundException"))))

(deftest test-basic-functionality
  (testing "Binary can process a simple markdown file"
    (let [test-file "resources/benchmark-data/small.md"
          result (shell/sh *binary-path* "check" test-file)
          {:keys [exit err]} result]
      (is (contains? #{0 1} exit)
          "Check command should exit with 0 (pass) or 1 (fail), not crash")
      (is (not (str/includes? err "Could not locate"))
          "Should not have class loading errors")
      (is (not (str/includes? err "Exception"))
          "Should not have unhandled exceptions"))))<|MERGE_RESOLUTION|>--- conflicted
+++ resolved
@@ -27,18 +27,11 @@
   (testing "Build command construction should properly format clojure commands"
     ;; Check that tasks/build.clj constructs commands correctly (no space before colon)
     (let [build-content (slurp "tasks/build.clj")]
-<<<<<<< HEAD
       ;; Verify that clojure commands with aliases don't have space before colon
-      (is (or (str/includes? build-content "\"clojure -M:native-image:compile\"")
-              (str/includes? build-content "\"clojure -Spath -A:native-image\""))
-          "Build command should use proper alias syntax")
-      (is (not (str/includes? build-content "\"clojure -M :"))
-=======
       (is (or (str/includes? build-content "\"clojure -M:")
               (str/includes? build-content "\"clojure -Spath"))
           "Build commands should use proper clojure invocations")
       (is (not (str/includes? build-content "\"clojure -M \""))
->>>>>>> 41980b74
           "Build command should not have space before alias colon"))))
 
 ;;; Native Image Build Verification Tests (graal-build-time integration)
